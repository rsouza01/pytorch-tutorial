{
    "python.testing.pytestArgs": [
        "src"
    ],
    "python.testing.unittestEnabled": false,
    "python.testing.pytestEnabled": true,
    "python.linting.enabled": true,
    "python.linting.pylintEnabled": true,
<<<<<<< HEAD
    "python-envs.defaultEnvManager": "ms-python.python:system",
    "python-envs.pythonProjects": []
=======
    "python.terminal.activateEnvironment": true

>>>>>>> 98e5dba0
}<|MERGE_RESOLUTION|>--- conflicted
+++ resolved
@@ -6,11 +6,8 @@
     "python.testing.pytestEnabled": true,
     "python.linting.enabled": true,
     "python.linting.pylintEnabled": true,
-<<<<<<< HEAD
+    "python.terminal.activateEnvironment": true
+,
     "python-envs.defaultEnvManager": "ms-python.python:system",
     "python-envs.pythonProjects": []
-=======
-    "python.terminal.activateEnvironment": true
-
->>>>>>> 98e5dba0
 }